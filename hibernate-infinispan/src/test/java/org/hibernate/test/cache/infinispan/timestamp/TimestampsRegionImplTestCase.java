--- conflicted
+++ resolved
@@ -27,7 +27,6 @@
 
 import org.hibernate.boot.registry.StandardServiceRegistryBuilder;
 import org.hibernate.cache.infinispan.InfinispanRegionFactory;
-import org.hibernate.cache.infinispan.impl.ClassLoaderAwareCache;
 import org.hibernate.cache.infinispan.timestamp.TimestampsRegionImpl;
 import org.hibernate.cache.spi.CacheDataDescription;
 import org.hibernate.cache.spi.Region;
@@ -39,7 +38,7 @@
 import org.hibernate.test.cache.infinispan.functional.classloader.AccountHolder;
 import org.hibernate.test.cache.infinispan.functional.classloader.SelectedClassnameClassLoader;
 import org.hibernate.test.cache.infinispan.util.CacheTestUtil;
-
+import org.hibernate.test.cache.infinispan.util.ClassLoaderAwareCache;
 import org.infinispan.AdvancedCache;
 import org.infinispan.context.Flag;
 import org.infinispan.notifications.Listener;
@@ -54,24 +53,6 @@
 import org.infinispan.notifications.cachelistener.annotation.CacheEntryVisited;
 import org.infinispan.notifications.cachelistener.event.Event;
 
-<<<<<<< HEAD
-=======
-import org.hibernate.boot.registry.StandardServiceRegistryBuilder;
-import org.hibernate.cache.infinispan.InfinispanRegionFactory;
-import org.hibernate.test.cache.infinispan.util.ClassLoaderAwareCache;
-import org.hibernate.cache.infinispan.timestamp.TimestampsRegionImpl;
-import org.hibernate.cache.spi.CacheDataDescription;
-import org.hibernate.cache.spi.Region;
-import org.hibernate.cache.spi.UpdateTimestampsCache;
-import org.hibernate.cfg.Configuration;
-
-import org.hibernate.test.cache.infinispan.AbstractGeneralDataRegionTestCase;
-import org.hibernate.test.cache.infinispan.functional.classloader.Account;
-import org.hibernate.test.cache.infinispan.functional.classloader.AccountHolder;
-import org.hibernate.test.cache.infinispan.functional.classloader.SelectedClassnameClassLoader;
-import org.hibernate.test.cache.infinispan.util.CacheTestUtil;
-
->>>>>>> 0a17d461
 /**
  * Tests of TimestampsRegionImpl.
  *
@@ -158,49 +139,6 @@
 //         return new MockTimestampsRegionImpl(cacheAdapter, regionName, getTransactionManager(), this);
 //      }
 
-<<<<<<< HEAD
-		@Override
-		protected AdvancedCache createCacheWrapper(AdvancedCache cache) {
-			return new ClassLoaderAwareCache( cache, Thread.currentThread().getContextClassLoader() ) {
-				@Override
-				public void addListener(Object listener) {
-					super.addListener( new MockClassLoaderAwareListener( listener, this ) );
-				}
-			};
-		}
-
-		@Listener
-		public static class MockClassLoaderAwareListener extends ClassLoaderAwareCache.ClassLoaderAwareListener {
-			MockClassLoaderAwareListener(Object listener, ClassLoaderAwareCache cache) {
-				super( listener, cache );
-			}
-
-			@CacheEntryActivated
-			@CacheEntryCreated
-			@CacheEntryEvicted
-			@CacheEntryInvalidated
-			@CacheEntryLoaded
-			@CacheEntryModified
-			@CacheEntryPassivated
-			@CacheEntryRemoved
-			@CacheEntryVisited
-			public void event(Event event) throws Throwable {
-				ClassLoader cl = Thread.currentThread().getContextClassLoader();
-				String notFoundPackage = "org.hibernate.test.cache.infinispan.functional.classloader";
-				String[] notFoundClasses = { notFoundPackage + ".Account", notFoundPackage + ".AccountHolder" };
-				SelectedClassnameClassLoader visible = new SelectedClassnameClassLoader(
-						null,
-						null,
-						notFoundClasses,
-						cl
-				);
-				Thread.currentThread().setContextClassLoader( visible );
-				super.event( event );
-				Thread.currentThread().setContextClassLoader( cl );
-			}
-		}
-	}
-=======
       @Override
       protected AdvancedCache createCacheWrapper(AdvancedCache cache) {
          return new ClassLoaderAwareCache(cache, Thread.currentThread().getContextClassLoader()) {
@@ -237,7 +175,6 @@
          }
       }
    }
->>>>>>> 0a17d461
 
 //   @Listener
 //   public static class MockTimestampsRegionImpl extends TimestampsRegionImpl {
