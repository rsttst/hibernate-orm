/*
 * Hibernate, Relational Persistence for Idiomatic Java
 *
 * Copyright (c) 2012, Red Hat Inc. or third-party contributors as
 * indicated by the @author tags or express copyright attribution
 * statements applied by the authors.  All third-party contributions are
 * distributed under license by Red Hat Inc.
 *
 * This copyrighted material is made available to anyone wishing to use, modify,
 * copy, or redistribute it subject to the terms and conditions of the GNU
 * Lesser General Public License, as published by the Free Software Foundation.
 *
 * This program is distributed in the hope that it will be useful,
 * but WITHOUT ANY WARRANTY; without even the implied warranty of MERCHANTABILITY
 * or FITNESS FOR A PARTICULAR PURPOSE.  See the GNU Lesser General Public License
 * for more details.
 *
 * You should have received a copy of the GNU Lesser General Public License
 * along with this distribution; if not, write to:
 * Free Software Foundation, Inc.
 * 51 Franklin Street, Fifth Floor
 * Boston, MA  02110-1301  USA
 */
package org.hibernate.test.hql;

import java.util.Collections;
import javax.persistence.Embeddable;
import javax.persistence.Embedded;
import javax.persistence.Entity;
import javax.persistence.Id;

import org.junit.After;
import org.junit.Before;
import org.junit.Test;

import org.hibernate.Filter;
<<<<<<< HEAD
=======
import org.hibernate.Session;
>>>>>>> 899b306f
import org.hibernate.SessionFactory;
import org.hibernate.cfg.AvailableSettings;
import org.hibernate.cfg.Configuration;
import org.hibernate.dialect.H2Dialect;
import org.hibernate.engine.query.spi.HQLQueryPlan;
import org.hibernate.engine.spi.SessionFactoryImplementor;
import org.hibernate.testing.TestForIssue;
import org.hibernate.testing.junit4.BaseUnitTestCase;

import static org.junit.Assert.assertEquals;
import static org.junit.Assert.assertTrue;

/**
 * @author Steve Ebersole
 */
@TestForIssue( jiraKey = "HHH-7757" )
public class TupleSupportTest extends BaseUnitTestCase {
	@Entity( name = "TheEntity" )
	public static class TheEntity {
		@Id
		private Long id;
		@Embedded
		private TheComposite compositeValue;
	}

	@Embeddable
	public static class TheComposite {
		private String thing1;
		private String thing2;

		public TheComposite() {
		}

		public TheComposite(String thing1, String thing2) {
			this.thing1 = thing1;
			this.thing2 = thing2;
		}
	}

	private SessionFactory sessionFactory;

	@Before
	public void buildSessionFactory() {
		Configuration cfg = new Configuration()
				.addAnnotatedClass( TheEntity.class );
		cfg.getProperties().put( AvailableSettings.DIALECT, NoTupleSupportDialect.class.getName() );
		cfg.getProperties().put( AvailableSettings.HBM2DDL_AUTO, "create-drop" );
		sessionFactory = cfg.buildSessionFactory();
	}

	@After
	public void releaseSessionFactory() {
		sessionFactory.close();
	}

	@Test
	public void testImplicitTupleNotEquals() {
		final String hql = "from TheEntity e where e.compositeValue <> :p1";
		HQLQueryPlan queryPlan = ( (SessionFactoryImplementor) sessionFactory ).getQueryPlanCache()
<<<<<<< HEAD
				.getHQLQueryPlan( hql, false, Collections.<String, Filter>emptyMap() );
=======
				.getHQLQueryPlan( hql, false, Collections.<String,Filter>emptyMap() );
>>>>>>> 899b306f

		assertEquals( 1, queryPlan.getSqlStrings().length );
		System.out.println( " SQL : " + queryPlan.getSqlStrings()[0] );
		assertTrue( queryPlan.getSqlStrings()[0].contains( "<>" ) );
	}

	@Test
	public void testImplicitTupleNotInList() {
		final String hql = "from TheEntity e where e.compositeValue not in (:p1,:p2)";
		HQLQueryPlan queryPlan = ( (SessionFactoryImplementor) sessionFactory ).getQueryPlanCache()
<<<<<<< HEAD
				.getHQLQueryPlan( hql, false, Collections.<String, Filter>emptyMap() );
=======
				.getHQLQueryPlan( hql, false, Collections.<String,Filter>emptyMap() );
>>>>>>> 899b306f

		assertEquals( 1, queryPlan.getSqlStrings().length );
		System.out.println( " SQL : " + queryPlan.getSqlStrings()[0] );
		assertTrue( queryPlan.getSqlStrings()[0].contains( "<>" ) );
	}

	public static class NoTupleSupportDialect extends H2Dialect {
		@Override
		public boolean supportsRowValueConstructorSyntax() {
			return false;
		}

		@Override
		public boolean supportsRowValueConstructorSyntaxInInList() {
			return false;
		}
	}
}<|MERGE_RESOLUTION|>--- conflicted
+++ resolved
@@ -34,10 +34,6 @@
 import org.junit.Test;
 
 import org.hibernate.Filter;
-<<<<<<< HEAD
-=======
-import org.hibernate.Session;
->>>>>>> 899b306f
 import org.hibernate.SessionFactory;
 import org.hibernate.cfg.AvailableSettings;
 import org.hibernate.cfg.Configuration;
@@ -49,6 +45,7 @@
 
 import static org.junit.Assert.assertEquals;
 import static org.junit.Assert.assertTrue;
+
 
 /**
  * @author Steve Ebersole
@@ -97,11 +94,7 @@
 	public void testImplicitTupleNotEquals() {
 		final String hql = "from TheEntity e where e.compositeValue <> :p1";
 		HQLQueryPlan queryPlan = ( (SessionFactoryImplementor) sessionFactory ).getQueryPlanCache()
-<<<<<<< HEAD
-				.getHQLQueryPlan( hql, false, Collections.<String, Filter>emptyMap() );
-=======
 				.getHQLQueryPlan( hql, false, Collections.<String,Filter>emptyMap() );
->>>>>>> 899b306f
 
 		assertEquals( 1, queryPlan.getSqlStrings().length );
 		System.out.println( " SQL : " + queryPlan.getSqlStrings()[0] );
@@ -112,11 +105,7 @@
 	public void testImplicitTupleNotInList() {
 		final String hql = "from TheEntity e where e.compositeValue not in (:p1,:p2)";
 		HQLQueryPlan queryPlan = ( (SessionFactoryImplementor) sessionFactory ).getQueryPlanCache()
-<<<<<<< HEAD
-				.getHQLQueryPlan( hql, false, Collections.<String, Filter>emptyMap() );
-=======
 				.getHQLQueryPlan( hql, false, Collections.<String,Filter>emptyMap() );
->>>>>>> 899b306f
 
 		assertEquals( 1, queryPlan.getSqlStrings().length );
 		System.out.println( " SQL : " + queryPlan.getSqlStrings()[0] );
