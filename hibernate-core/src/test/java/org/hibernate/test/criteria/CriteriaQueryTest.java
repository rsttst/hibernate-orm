--- conflicted
+++ resolved
@@ -1,5 +1,6 @@
 //$Id: CriteriaQueryTest.java 10976 2006-12-12 23:22:26Z steve.ebersole@jboss.com $
 package org.hibernate.test.criteria;
+
 import java.util.Iterator;
 import java.util.List;
 import java.util.Map;
@@ -24,12 +25,7 @@
 import org.hibernate.criterion.Restrictions;
 import org.hibernate.criterion.Subqueries;
 import org.hibernate.exception.SQLGrammarException;
-<<<<<<< HEAD
-=======
 import org.hibernate.internal.util.SerializationHelper;
-import org.hibernate.testing.junit.functional.FunctionalTestCase;
-import org.hibernate.testing.junit.functional.FunctionalTestClassTestSuite;
->>>>>>> 0b10334e
 import org.hibernate.test.hql.Animal;
 import org.hibernate.test.hql.Reptile;
 import org.hibernate.testing.junit.functional.FunctionalTestCase;
@@ -41,7 +37,7 @@
  * @author Gavin King
  */
 public class CriteriaQueryTest extends FunctionalTestCase {
-	
+
 	public CriteriaQueryTest(String str) {
 		super(str);
 	}
@@ -50,7 +46,8 @@
 		return new String[] { "criteria/Enrolment.hbm.xml","criteria/Foo.hbm.xml", "hql/Animal.hbm.xml" };
 	}
 
-	public void configure(Configuration cfg) {
+	@Override
+    public void configure(Configuration cfg) {
 		super.configure( cfg );
 		cfg.setProperty( Environment.USE_QUERY_CACHE, "true" );
 		cfg.setProperty( Environment.CACHE_REGION_PREFIX, "criteriaquerytest" );
@@ -87,7 +84,7 @@
 				.add( Example.create( example ).ignoreCase().enableLike().setEscapeCharacter( new Character( '&' ) ) )
 				.list();
 		assertEquals( 1, result.size() );
-		// finds all courses which contain '%' as the first char in the description 
+		// finds all courses which contain '%' as the first char in the description
 		example.setDescription( "&%%" );
 		result = session.createCriteria( Course.class )
 				.add( Example.create( example ).ignoreCase().enableLike().setEscapeCharacter( new Character( '&' ) ) )
@@ -115,12 +112,12 @@
 		assertNotNull(course);
 		sr.close();
 		session.delete(course);
-		
+
 		t.commit();
 		session.close();
-		
-	}
-	
+
+	}
+
 	public void testSubselect() {
 
 		Session session = openSession();
@@ -130,7 +127,7 @@
 		course.setCourseCode("HIB");
 		course.setDescription("Hibernate Training");
 		session.persist(course);
-		
+
 		Student gavin = new Student();
 		gavin.setName("Gavin King");
 		gavin.setStudentNumber(232);
@@ -145,7 +142,7 @@
 		enrolment2.setStudentNumber(gavin.getStudentNumber());
 		gavin.getEnrolments().add(enrolment2);
 		session.persist(enrolment2);
-		
+
 		DetachedCriteria dc = DetachedCriteria.forClass(Student.class)
 			.add( Property.forName("studentNumber").eq( new Long(232) ) )
 			.setProjection( Property.forName("name") );
@@ -153,23 +150,23 @@
 		session.createCriteria(Student.class)
 			.add( Subqueries.propertyEqAll("name", dc) )
 			.list();
-		
+
 		session.createCriteria(Student.class)
 			.add( Subqueries.exists(dc) )
 			.list();
-	
+
 		session.createCriteria(Student.class)
 			.add( Property.forName("name").eqAll(dc) )
 			.list();
-	
+
 		session.createCriteria(Student.class)
 			.add( Subqueries.in("Gavin King", dc) )
 			.list();
-		
+
 		DetachedCriteria dc2 = DetachedCriteria.forClass(Student.class, "st")
 			.add( Property.forName("st.studentNumber").eqProperty("e.studentNumber") )
 			.setProjection( Property.forName("name") );
-		
+
 		session.createCriteria(Enrolment.class, "e")
 			.add( Subqueries.eq("Gavin King", dc2) )
 			.list();
@@ -179,7 +176,7 @@
 				.createCriteria("course")
 					.add( Property.forName("description").eq("Hibernate Training") )
 					.setProjection( Property.forName("st.name") );
-	
+
 		session.createCriteria(Enrolment.class, "e")
 			.add( Subqueries.eq("Gavin King", dc3) )
 			.list();
@@ -200,7 +197,7 @@
 		session.delete(course);
 		t.commit();
 		session.close();
-		
+
 	}
 
 	public void testSubselectWithComponent() {
@@ -340,16 +337,16 @@
 	}
 
 	public void testDetachedCriteria() {
-		
+
 		DetachedCriteria dc = DetachedCriteria.forClass(Student.class)
 			.add( Property.forName("name").eq("Gavin King") )
 			.addOrder( Order.asc("studentNumber") )
 			.setProjection( Property.forName("studentNumber") );
-		
+
 		byte[] bytes = SerializationHelper.serialize(dc);
-		
+
 		dc = (DetachedCriteria) SerializationHelper.deserialize( bytes );
-		
+
 		Session session = openSession();
 		Transaction t = session.beginTransaction();
 
@@ -361,40 +358,40 @@
 		bizarroGavin.setStudentNumber(666);
 		session.persist(bizarroGavin);
 		session.persist(gavin);
-		
+
 		List result = dc.getExecutableCriteria(session)
 			.setMaxResults(3)
 			.list();
-		
+
 		assertEquals( result.size(), 2 );
 		assertEquals( result.get(0), new Long(232) );
 		assertEquals( result.get(1), new Long(666) );
-		
+
 		session.delete(gavin);
 		session.delete(bizarroGavin);
 		t.commit();
 		session.close();
 	}
-	
+
 		public void testProjectionCache() {
 			Session s = openSession();
 			Transaction t = s.beginTransaction();
-			
+
 			Course course = new Course();
 			course.setCourseCode("HIB");
 			course.setDescription("Hibernate Training");
 			s.save(course);
-			
+
 			Student gavin = new Student();
 			gavin.setName("Gavin King");
 			gavin.setStudentNumber(666);
 			s.save(gavin);
-			
+
 			Student xam = new Student();
 			xam.setName("Max Rydahl Andersen");
 			xam.setStudentNumber(101);
 			s.save(xam);
-			
+
 			Enrolment enrolment1 = new Enrolment();
 			enrolment1.setCourse(course);
 			enrolment1.setCourseCode(course.getCourseCode());
@@ -404,7 +401,7 @@
 			enrolment1.setStudentNumber(xam.getStudentNumber());
 			xam.getEnrolments().add(enrolment1);
 			s.save(enrolment1);
-			
+
 			Enrolment enrolment2 = new Enrolment();
 			enrolment2.setCourse(course);
 			enrolment2.setCourseCode(course.getCourseCode());
@@ -414,7 +411,7 @@
 			enrolment2.setStudentNumber(gavin.getStudentNumber());
 			gavin.getEnrolments().add(enrolment2);
 			s.save(enrolment2);
-			
+
 			List list = s.createCriteria(Enrolment.class)
 				.createAlias("student", "s")
 				.createAlias("course", "c")
@@ -425,17 +422,17 @@
 				)
 				.setCacheable(true)
 				.list();
-			
+
 			assertEquals( list.size(), 2 );
 			assertEquals( ( (Object[]) list.get(0) ).length, 2 );
 			assertEquals( ( (Object[]) list.get(1) ).length, 2 );
-			
+
 			t.commit();
 			s.close();
-	
+
 			s = openSession();
 			t = s.beginTransaction();
-			
+
 			s.createCriteria(Enrolment.class)
 				.createAlias("student", "s")
 				.createAlias("course", "c")
@@ -446,17 +443,17 @@
 				)
 				.setCacheable(true)
 				.list();
-		
+
 			assertEquals( list.size(), 2 );
 			assertEquals( ( (Object[]) list.get(0) ).length, 2 );
 			assertEquals( ( (Object[]) list.get(1) ).length, 2 );
-			
+
 			t.commit();
 			s.close();
-	
+
 			s = openSession();
 			t = s.beginTransaction();
-			
+
 			s.createCriteria(Enrolment.class)
 				.createAlias("student", "s")
 				.createAlias("course", "c")
@@ -467,40 +464,40 @@
 				)
 				.setCacheable(true)
 				.list();
-			
+
 			assertEquals( list.size(), 2 );
 			assertEquals( ( (Object[]) list.get(0) ).length, 2 );
 			assertEquals( ( (Object[]) list.get(1) ).length, 2 );
-			
+
 			s.delete(enrolment1);
 			s.delete(enrolment2);
 			s.delete(course);
 			s.delete(gavin);
 			s.delete(xam);
-		
+
 			t.commit();
 			s.close();
 	}
-	
+
 	public void testProjections() {
 		Session s = openSession();
 		Transaction t = s.beginTransaction();
-		
+
 		Course course = new Course();
 		course.setCourseCode("HIB");
 		course.setDescription("Hibernate Training");
 		s.save(course);
-		
+
 		Student gavin = new Student();
 		gavin.setName("Gavin King");
 		gavin.setStudentNumber(667);
 		s.save(gavin);
-		
+
 		Student xam = new Student();
 		xam.setName("Max Rydahl Andersen");
 		xam.setStudentNumber(101);
 		s.save(xam);
-		
+
 		Enrolment enrolment = new Enrolment();
 		enrolment.setCourse(course);
 		enrolment.setCourseCode(course.getCourseCode());
@@ -510,7 +507,7 @@
 		enrolment.setStudentNumber(xam.getStudentNumber());
 		xam.getEnrolments().add(enrolment);
 		s.save(enrolment);
-		
+
 		enrolment = new Enrolment();
 		enrolment.setCourse(course);
 		enrolment.setCourseCode(course.getCourseCode());
@@ -520,14 +517,14 @@
 		enrolment.setStudentNumber(gavin.getStudentNumber());
 		gavin.getEnrolments().add(enrolment);
 		s.save(enrolment);
-		
+
 		//s.flush();
-		
+
 		Long count = (Long) s.createCriteria(Enrolment.class)
 			.setProjection( Projections.count("studentNumber").setDistinct() )
 			.uniqueResult();
 		assertEquals(count, new Long(2));
-		
+
 		count = (Long) s.createCriteria(Enrolment.class)
 			.setProjection( Projections.countDistinct("studentNumber") )
 			.uniqueResult();
@@ -546,14 +543,14 @@
 					.add( Projections.avg("studentNumber") )
 			)
 			.uniqueResult();
-		Object[] result = (Object[])object; 
-		
+		Object[] result = (Object[])object;
+
 		assertEquals(new Long(2),result[0]);
 		assertEquals(new Long(667),result[1]);
 		assertEquals(new Long(101),result[2]);
 		assertEquals( 384.0, ( (Double) result[3] ).doubleValue(), 0.01 );
 
-		
+
 		List resultWithMaps = s.createCriteria(Enrolment.class)
 			.setProjection( Projections.distinct( Projections.projectionList()
 					.add( Projections.property("studentNumber"), "stNumber" )
@@ -564,27 +561,27 @@
 		    .addOrder( Order.asc("stNumber") )
 			.setResultTransformer(Criteria.ALIAS_TO_ENTITY_MAP)
 			.list();
-		
+
 		assertEquals(1, resultWithMaps.size());
 		Map m1 = (Map) resultWithMaps.get(0);
-		
+
 		assertEquals(new Long(667), m1.get("stNumber"));
-		assertEquals(course.getCourseCode(), m1.get("cCode"));		
+		assertEquals(course.getCourseCode(), m1.get("cCode"));
 
 		resultWithMaps = s.createCriteria(Enrolment.class)
 			.setProjection( Projections.property("studentNumber").as("stNumber") )
 		    .addOrder( Order.desc("stNumber") )
 			.setResultTransformer(Criteria.ALIAS_TO_ENTITY_MAP)
 			.list();
-		
+
 		assertEquals(2, resultWithMaps.size());
 		Map m0 = (Map) resultWithMaps.get(0);
 		m1 = (Map) resultWithMaps.get(1);
-		
+
 		assertEquals(new Long(101), m1.get("stNumber"));
 		assertEquals(new Long(667), m0.get("stNumber"));
 
-	
+
 		List resultWithAliasedBean = s.createCriteria(Enrolment.class)
 			.createAlias("student", "st")
 			.createAlias("course", "co")
@@ -595,13 +592,13 @@
 			.addOrder( Order.desc("studentName") )
 			.setResultTransformer( Transformers.aliasToBean(StudentDTO.class) )
 			.list();
-		
+
 		assertEquals(2, resultWithAliasedBean.size());
-		
+
 		StudentDTO dto = (StudentDTO) resultWithAliasedBean.get(0);
 		assertNotNull(dto.getDescription());
 		assertNotNull(dto.getName());
-	
+
 		s.createCriteria(Student.class)
 			.add( Restrictions.like("name", "Gavin", MatchMode.START) )
 			.addOrder( Order.asc("name") )
@@ -618,27 +615,27 @@
 					.add( Projections.property("c.description") )
 				)
 			.uniqueResult();
-			
+
 		Projection p1 = Projections.projectionList()
 			.add( Projections.count("studentNumber") )
 			.add( Projections.max("studentNumber") )
 			.add( Projections.rowCount() );
-		
+
 		Projection p2 = Projections.projectionList()
 			.add( Projections.min("studentNumber") )
 			.add( Projections.avg("studentNumber") )
 			.add( Projections.sqlProjection(
-					"1 as constOne, count(*) as countStar", 
-					new String[] { "constOne", "countStar" }, 
+					"1 as constOne, count(*) as countStar",
+					new String[] { "constOne", "countStar" },
 					new Type[] { Hibernate.INTEGER, Hibernate.INTEGER }
 			) );
-	
+
 		Object[] array = (Object[]) s.createCriteria(Enrolment.class)
 			.setProjection( Projections.projectionList().add(p1).add(p2) )
 			.uniqueResult();
-		
+
 		assertEquals( array.length, 7 );
-		
+
 		List list = s.createCriteria(Enrolment.class)
 			.createAlias("student", "st")
 			.createAlias("course", "co")
@@ -648,9 +645,9 @@
 					.add( Projections.groupProperty("year") )
 			)
 			.list();
-		
+
 		assertEquals( list.size(), 2 );
-		
+
 		Object g = s.createCriteria(Student.class)
 			.add( Restrictions.idEq( new Long(667) ) )
 			.setFetchMode("enrolments", FetchMode.JOIN)
@@ -661,15 +658,15 @@
 		s.delete(gavin);
 		s.delete(xam);
 		s.delete(course);
-		
+
 		t.commit();
 		s.close();
 	}
-		
+
 	public void testProjectionsUsingProperty() {
 		Session s = openSession();
 		Transaction t = s.beginTransaction();
-		
+
 		Course course = new Course();
 		course.setCourseCode("HIB");
 		course.setDescription("Hibernate Training");
@@ -683,12 +680,12 @@
 		gavin.setCityState( odessaWa );
 		gavin.setPreferredCourse( course );
 		s.save(gavin);
-		
+
 		Student xam = new Student();
 		xam.setName("Max Rydahl Andersen");
 		xam.setStudentNumber(101);
 		s.save(xam);
-		
+
 		Enrolment enrolment = new Enrolment();
 		enrolment.setCourse(course);
 		enrolment.setCourseCode(course.getCourseCode());
@@ -698,7 +695,7 @@
 		enrolment.setStudentNumber(xam.getStudentNumber());
 		xam.getEnrolments().add(enrolment);
 		s.save(enrolment);
-		
+
 		enrolment = new Enrolment();
 		enrolment.setCourse(course);
 		enrolment.setCourseCode(course.getCourseCode());
@@ -708,7 +705,7 @@
 		enrolment.setStudentNumber(gavin.getStudentNumber());
 		gavin.getEnrolments().add(enrolment);
 		s.save(enrolment);
-		
+
 		s.flush();
 
 		List  resultList = s.createCriteria(Enrolment.class)
@@ -763,7 +760,7 @@
 			)
 			.list();
 		assertEquals( 1, resultList.size() );
-		
+
 		Object[] aResult = ( Object[] ) s.createCriteria(Student.class)
 			.add( Restrictions.idEq( new Long( 667 ) ) )
 			.setProjection( Projections.projectionList()
@@ -784,7 +781,7 @@
 			.setProjection( Property.forName("studentNumber").count().setDistinct() )
 			.uniqueResult();
 		assertEquals(count, new Long(2));
-		
+
 		Object object = s.createCriteria(Enrolment.class)
 			.setProjection( Projections.projectionList()
 					.add( Property.forName("studentNumber").count() )
@@ -793,14 +790,14 @@
 					.add( Property.forName("studentNumber").avg() )
 			)
 			.uniqueResult();
-		Object[] result = (Object[])object; 
-		
+		Object[] result = (Object[])object;
+
 		assertEquals(new Long(2),result[0]);
 		assertEquals(new Long(667),result[1]);
 		assertEquals(new Long(101),result[2]);
 		assertEquals(384.0, ( (Double) result[3] ).doubleValue(), 0.01);
-		
-		
+
+
 		s.createCriteria(Enrolment.class)
 		    .add( Property.forName("studentNumber").gt( new Long(665) ) )
 		    .add( Property.forName("studentNumber").lt( new Long(668) ) )
@@ -808,7 +805,7 @@
 		    .add( Property.forName("year").eq( new Short( (short) 1999 ) ) )
 		    .addOrder( Property.forName("studentNumber").asc() )
 			.uniqueResult();
-	
+
 		List resultWithMaps = s.createCriteria(Enrolment.class)
 			.setProjection( Projections.projectionList()
 					.add( Property.forName("studentNumber").as("stNumber") )
@@ -819,27 +816,27 @@
 		    .addOrder( Property.forName("studentNumber").asc() )
 			.setResultTransformer(Criteria.ALIAS_TO_ENTITY_MAP)
 			.list();
-		
+
 		assertEquals(1, resultWithMaps.size());
 		Map m1 = (Map) resultWithMaps.get(0);
-		
+
 		assertEquals(new Long(667), m1.get("stNumber"));
-		assertEquals(course.getCourseCode(), m1.get("cCode"));		
+		assertEquals(course.getCourseCode(), m1.get("cCode"));
 
 		resultWithMaps = s.createCriteria(Enrolment.class)
 			.setProjection( Property.forName("studentNumber").as("stNumber") )
 		    .addOrder( Order.desc("stNumber") )
 			.setResultTransformer(Criteria.ALIAS_TO_ENTITY_MAP)
 			.list();
-		
+
 		assertEquals(2, resultWithMaps.size());
 		Map m0 = (Map) resultWithMaps.get(0);
 		m1 = (Map) resultWithMaps.get(1);
-		
+
 		assertEquals(new Long(101), m1.get("stNumber"));
 		assertEquals(new Long(667), m0.get("stNumber"));
 
-	
+
 		List resultWithAliasedBean = s.createCriteria(Enrolment.class)
 			.createAlias("student", "st")
 			.createAlias("course", "co")
@@ -850,9 +847,9 @@
 			.addOrder( Order.desc("studentName") )
 			.setResultTransformer( Transformers.aliasToBean(StudentDTO.class) )
 			.list();
-		
+
 		assertEquals(2, resultWithAliasedBean.size());
-		
+
 		StudentDTO dto = (StudentDTO) resultWithAliasedBean.get(0);
 		assertNotNull(dto.getDescription());
 		assertNotNull(dto.getName());
@@ -889,27 +886,27 @@
 					.add( Property.forName("c.description") )
 				)
 			.uniqueResult();
-			
+
 		Projection p1 = Projections.projectionList()
 			.add( Property.forName("studentNumber").count() )
 			.add( Property.forName("studentNumber").max() )
 			.add( Projections.rowCount() );
-		
+
 		Projection p2 = Projections.projectionList()
 			.add( Property.forName("studentNumber").min() )
 			.add( Property.forName("studentNumber").avg() )
 			.add( Projections.sqlProjection(
-					"1 as constOne, count(*) as countStar", 
-					new String[] { "constOne", "countStar" }, 
+					"1 as constOne, count(*) as countStar",
+					new String[] { "constOne", "countStar" },
 					new Type[] { Hibernate.INTEGER, Hibernate.INTEGER }
 			) );
-	
+
 		Object[] array = (Object[]) s.createCriteria(Enrolment.class)
 			.setProjection( Projections.projectionList().add(p1).add(p2) )
 			.uniqueResult();
-		
+
 		assertEquals( array.length, 7 );
-		
+
 		List list = s.createCriteria(Enrolment.class)
 			.createAlias("student", "st")
 			.createAlias("course", "co")
@@ -935,7 +932,7 @@
 			.list();
 
 		assertEquals( list.size(), 2 );
-		
+
 		list = s.createCriteria(Enrolment.class)
 			.createAlias("student", "st")
 			.createAlias("course", "co")
@@ -953,7 +950,7 @@
 		s.delete(gavin);
 		s.delete(xam);
 		s.delete(course);
-		
+
 		t.commit();
 		s.close();
 	}
@@ -1007,7 +1004,7 @@
 			.uniqueResult();
 		assertTrue( result instanceof CityState );
 		assertEquals( ( ( CityState ) result ).getCity(), "Odessa" );
-		assertEquals( ( ( CityState ) result ).getState(), "WA" );		
+		assertEquals( ( ( CityState ) result ).getState(), "WA" );
 
 		result = s.createCriteria( Student.class )
 			.setProjection( Projections.distinct( Property.forName( "cityState" ).as( "cityState" ) ) )
@@ -1251,7 +1248,7 @@
 		t.commit();
 		session.close();
 	}
-	
+
 	public void testProjectedId() {
 		Session s = openSession();
 		Transaction t = s.beginTransaction();
@@ -1542,7 +1539,7 @@
 		t.commit();
 		session.close();
 	}
-	
+
 	public void testAliasJoinCriterion() {
 		Session session = openSession();
 		Transaction t = session.beginTransaction();
@@ -1581,9 +1578,9 @@
 			.setProjection( Property.forName("pc.courseCode") )
 			.addOrder(Order.asc("pc.courseCode"))
 			.list();
-		
+
 		assertEquals( 3, result.size() );
-		
+
 		// can't be sure of NULL comparison ordering aside from they should
 		// either come first or last
 		if ( result.get( 0 ) == null ) {
@@ -1595,26 +1592,26 @@
 			assertNull( result.get(1) );
 			assertEquals( "HIB-A", result.get(0) );
 		}
-		
+
 		// test == on non existent value
 		result = session.createCriteria( Student.class )
 		.createAlias( "preferredCourse", "pc", Criteria.LEFT_JOIN, Restrictions.eq("pc.courseCode", "HIB-R") )
 		.setProjection( Property.forName("pc.courseCode") )
 		.addOrder(Order.asc("pc.courseCode"))
 		.list();
-	
+
 		assertEquals( 3, result.size() );
 		assertNull( result.get(2) );
 		assertNull( result.get(1) );
 		assertNull(result.get(0) );
-		
+
 		// test != on one existing value
 		result = session.createCriteria( Student.class )
 		.createAlias( "preferredCourse", "pc", Criteria.LEFT_JOIN, Restrictions.ne("pc.courseCode", "HIB-A") )
 		.setProjection( Property.forName("pc.courseCode") )
 		.addOrder(Order.asc("pc.courseCode"))
 		.list();
-	
+
 		assertEquals( 3, result.size() );
 		// can't be sure of NULL comparison ordering aside from they should
 		// either come first or last
