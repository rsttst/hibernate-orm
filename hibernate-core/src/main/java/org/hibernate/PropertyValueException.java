--- conflicted
+++ resolved
@@ -23,12 +23,8 @@
  *
  */
 package org.hibernate;
-<<<<<<< HEAD
-import org.hibernate.util.StringHelper;
-=======
 
 import org.hibernate.internal.util.StringHelper;
->>>>>>> 0b10334e
 
 /**
  * Thrown when the (illegal) value of a property can not be persisted.
@@ -58,7 +54,8 @@
 		return propertyName;
 	}
 
-	public String getMessage() {
+	@Override
+    public String getMessage() {
 		return super.getMessage() + ": " +
 			StringHelper.qualify(entityName, propertyName);
 	}
