--- conflicted
+++ resolved
@@ -302,43 +302,9 @@
 		return false;
 	}
 
-<<<<<<< HEAD
 	@Override
 	protected boolean shouldProcessSuperMapping() {
 		return false;
-=======
-	/**
-	 * Generate the SQL that selects a row by id
-	 */
-	protected String generateSelectString(LockMode lockMode) {
-		SimpleSelect select = new SimpleSelect( getFactory().getDialect() )
-				.setLockMode( lockMode )
-				.setTableName( getTableName() )
-				.addColumns( getIdentifierColumnNames() )
-				.addColumns(
-						getSubclassColumnClosure(),
-						getSubclassColumnAliasClosure(),
-						getSubclassColumnLazyiness()
-				)
-				.addColumns(
-						getSubclassFormulaClosure(),
-						getSubclassFormulaAliasClosure(),
-						getSubclassFormulaLazyiness()
-				);
-		//TODO: include the row ids!!!!
-		if ( hasSubclasses() ) {
-			if ( isDiscriminatorFormula() ) {
-				select.addColumn( getDiscriminatorFormula(), getDiscriminatorAlias() );
-			}
-			else {
-				select.addColumn( getDiscriminatorColumnName(), getDiscriminatorAlias() );
-			}
-		}
-		if ( getFactory().getSettings().isCommentsEnabled() ) {
-			select.setComment( "load " + getEntityName() );
-		}
-		return select.addCondition( getIdentifierColumnNames(), "=?" ).toStatementString();
->>>>>>> 99a4edfa
 	}
 
 	protected String getDiscriminatorFormula() {
