--- conflicted
+++ resolved
@@ -1498,13 +1498,8 @@
 		}
 	}
 
-<<<<<<< HEAD
 	private Object getProxyIdentifier(Object proxy) {
-		return ( (HibernateProxy) proxy ).getHibernateLazyInitializer().getIdentifier();
-=======
-	private Serializable getProxyIdentifier(Object proxy) {
 		return ( (HibernateProxy) proxy ).getHibernateLazyInitializer().getInternalIdentifier();
->>>>>>> 0a16e341
 	}
 
 	@Override
