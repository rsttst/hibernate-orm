--- conflicted
+++ resolved
@@ -6,14 +6,9 @@
 import org.hibernate.envers.test.BaseEnversFunctionalTestCase;
 import org.hibernate.envers.test.Priority;
 import org.hibernate.envers.test.entities.StrTestEntity;
-<<<<<<< HEAD
 import org.hibernate.testing.FailureExpectedWithNewMetamodel;
-=======
-
 import org.junit.Assert;
 import org.junit.Test;
-
->>>>>>> f40f814b
 import org.hibernate.testing.TestForIssue;
 
 /**
@@ -26,7 +21,6 @@
 		return new Class[] {StrTestEntity.class, GivenIdStrEntity.class};
 	}
 
-<<<<<<< HEAD
     @Test
     @Priority(10)
     @FailureExpectedWithNewMetamodel
@@ -37,17 +31,6 @@
         GivenIdStrEntity entity = new GivenIdStrEntity(1, "data");
         session.persist(entity);
         session.getTransaction().commit();
-=======
-	@Test
-	@Priority(10)
-	public void initData() {
-		// Revision 1
-		Session session = openSession();
-		session.getTransaction().begin();
-		GivenIdStrEntity entity = new GivenIdStrEntity( 1, "data" );
-		session.persist( entity );
-		session.getTransaction().commit();
->>>>>>> f40f814b
 
 		// Revision 2
 		session.getTransaction().begin();
@@ -68,29 +51,15 @@
 		session.close();
 	}
 
-<<<<<<< HEAD
     @Test
     @FailureExpectedWithNewMetamodel
     public void testRevisionsCountOfGivenIdStrEntity() {
         // Revision 2 has not changed entity's state.
         Assert.assertEquals(Arrays.asList(1, 3), getAuditReader().getRevisions(GivenIdStrEntity.class, 1));
-=======
-	@Test
-	public void testRevisionsCountOfGivenIdStrEntity() {
-		// Revision 2 has not changed entity's state.
-		Assert.assertEquals( Arrays.asList( 1, 3 ), getAuditReader().getRevisions( GivenIdStrEntity.class, 1 ) );
->>>>>>> f40f814b
-
 		getSession().close();
 	}
 
-<<<<<<< HEAD
-    @Test
     @FailureExpectedWithNewMetamodel
-    public void testHistoryOfGivenIdStrEntity() {
-        Assert.assertEquals(new GivenIdStrEntity(1, "data"), getAuditReader().find(GivenIdStrEntity.class, 1, 1));
-        Assert.assertEquals(new GivenIdStrEntity(1, "modified data"), getAuditReader().find(GivenIdStrEntity.class, 1, 3));
-=======
 	@Test
 	public void testHistoryOfGivenIdStrEntity() {
 		Assert.assertEquals( new GivenIdStrEntity( 1, "data" ), getAuditReader().find( GivenIdStrEntity.class, 1, 1 ) );
@@ -101,7 +70,6 @@
 				3
 		)
 		);
->>>>>>> f40f814b
 
 		getSession().close();
 	}
